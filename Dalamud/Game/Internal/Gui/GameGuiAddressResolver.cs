using System;
using System.Runtime.InteropServices;
using Serilog;

namespace Dalamud.Game.Internal.Gui {
    internal sealed class GameGuiAddressResolver : BaseAddressResolver {
        public IntPtr BaseAddress { get; private set; }
        
        public IntPtr ChatManager { get; private set; }

        public IntPtr SetGlobalBgm { get; private set; }
        public IntPtr HandleItemHover { get; set; }
        public IntPtr HandleItemOut { get; set; }
        public IntPtr HandleActionHover { get; set; }
        public IntPtr HandleActionOut { get; set; }
        public IntPtr GetUIObject { get; private set; }
        public IntPtr GetMatrixSingleton { get; private set; }
        public IntPtr ScreenToWorld { get; private set; }
        public IntPtr ToggleUiHide { get; set; }
        public IntPtr GetBaseUIObject { get; private set; }
        public IntPtr GetUIObjectByName { get; private set; }
        public IntPtr GetUIModule { get; private set; }
        public IntPtr GetAgentModule { get; private set; }

        public GameGuiAddressResolver(IntPtr baseAddress) {
            BaseAddress = baseAddress;
        }
        
        [UnmanagedFunctionPointer(CallingConvention.ThisCall)]
        private delegate IntPtr GetChatManagerDelegate(IntPtr guiManager);

        protected override void SetupInternal(SigScanner scanner) {
            // Xiv__UiManager__GetChatManager   000   lea     rax, [rcx+13E0h]
            // Xiv__UiManager__GetChatManager+7 000   retn
            ChatManager = BaseAddress + 0x13E0;
        }

        protected override void Setup64Bit(SigScanner sig) {
            SetGlobalBgm = sig.ScanText("4C 8B 15 ?? ?? ?? ?? 4D 85 D2 74 58");
            HandleItemHover = sig.ScanText("E8 ?? ?? ?? ?? 48 8B 5C 24 ?? 48 89 AE ?? ?? ?? ??");
            HandleItemOut = sig.ScanText("48 89 5C 24 ?? 57 48 83 EC 20 48 8B FA 48 8B D9 4D");
            HandleActionHover = sig.ScanText("E8 ?? ?? ?? ?? E9 ?? ?? ?? ?? 83 F8 0F");
            HandleActionOut = sig.ScanText("48 89 5C 24 ?? 57 48 83 EC 20 48 8B DA 48 8B F9 4D 85 C0 74 1F");
            GetUIObject = sig.ScanText("E8 ?? ?? ?? ?? 48 8B C8 48 8B 10 FF 52 40 80 88 ?? ?? ?? ?? 01 E9");
            GetMatrixSingleton = sig.ScanText("E8 ?? ?? ?? ?? 48 8D 4C 24 ?? 48 89 4c 24 ?? 4C 8D 4D ?? 4C 8D 44 24 ??");
            ScreenToWorld = sig.ScanText("48 83 EC 48 48 8B 05 ?? ?? ?? ?? 4D 8B D1");
            ToggleUiHide = sig.ScanText("48 89 5C 24 ?? 48 89 74 24 ?? 57 48 83 EC 20 0F B6 B9 ?? ?? ?? ?? B8 ?? ?? ?? ??");
            GetBaseUIObject = sig.ScanText("E8 ?? ?? ?? ?? 41 B8 01 00 00 00 48 8D 15 ?? ?? ?? ?? 48 8B 48 20 E8 ?? ?? ?? ?? 48 8B CF");
            GetUIObjectByName = sig.ScanText("E8 ?? ?? ?? ?? 48 8B CF 48 89 87 ?? ?? 00 00 E8 ?? ?? ?? ?? 41 B8 01 00 00 00");
<<<<<<< HEAD
            GetUIModule = sig.ScanText("E8 ?? ?? ?? ?? 83 3B 01");

            var uiModuleVtableSig = sig.GetStaticAddressFromSig("48 8D 05 ?? ?? ?? ?? 4C 89 61 28");
            this.GetAgentModule = Marshal.ReadIntPtr(uiModuleVtableSig, 34 * IntPtr.Size);
=======
            GetUIModule = sig.ScanText("E8 ?? ?? ?? ?? 48 8B C8 48 85 C0 75 2D");
>>>>>>> e1f42231
        }
    }
}<|MERGE_RESOLUTION|>--- conflicted
+++ resolved
@@ -47,14 +47,10 @@
             ToggleUiHide = sig.ScanText("48 89 5C 24 ?? 48 89 74 24 ?? 57 48 83 EC 20 0F B6 B9 ?? ?? ?? ?? B8 ?? ?? ?? ??");
             GetBaseUIObject = sig.ScanText("E8 ?? ?? ?? ?? 41 B8 01 00 00 00 48 8D 15 ?? ?? ?? ?? 48 8B 48 20 E8 ?? ?? ?? ?? 48 8B CF");
             GetUIObjectByName = sig.ScanText("E8 ?? ?? ?? ?? 48 8B CF 48 89 87 ?? ?? 00 00 E8 ?? ?? ?? ?? 41 B8 01 00 00 00");
-<<<<<<< HEAD
-            GetUIModule = sig.ScanText("E8 ?? ?? ?? ?? 83 3B 01");
+            GetUIModule = sig.ScanText("E8 ?? ?? ?? ?? 48 8B C8 48 85 C0 75 2D");
 
             var uiModuleVtableSig = sig.GetStaticAddressFromSig("48 8D 05 ?? ?? ?? ?? 4C 89 61 28");
             this.GetAgentModule = Marshal.ReadIntPtr(uiModuleVtableSig, 34 * IntPtr.Size);
-=======
-            GetUIModule = sig.ScanText("E8 ?? ?? ?? ?? 48 8B C8 48 85 C0 75 2D");
->>>>>>> e1f42231
         }
     }
 }