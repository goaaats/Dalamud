--- conflicted
+++ resolved
@@ -144,89 +144,9 @@
                             break;
 
                         // AT
-<<<<<<< HEAD
                         case 2:
                             this.DrawActorTable();
-=======
-                        case 2: {
-                            var stateString = string.Empty;
-                            // LocalPlayer is null in a number of situations (at least with the current visible-actors list)
-                            // which would crash here.
-                            if (this.dalamud.ClientState.Actors.Length == 0) {
-                                ImGui.TextUnformatted("Data not ready.");
-                            } else if (this.dalamud.ClientState.LocalPlayer == null) {
-                                ImGui.TextUnformatted("LocalPlayer null.");
-                            } else {
-                                stateString +=
-                                    $"FrameworkBase: {this.dalamud.Framework.Address.BaseAddress.ToInt64():X}\n";
-
-                                stateString += $"ActorTableLen: {this.dalamud.ClientState.Actors.Length}\n";
-                                stateString += $"LocalPlayerName: {this.dalamud.ClientState.LocalPlayer.Name}\n";
-                                stateString +=
-                                    $"CurrentWorldName: {(this.resolveGameData ? this.dalamud.ClientState.LocalPlayer.CurrentWorld.GameData.Name : this.dalamud.ClientState.LocalPlayer.CurrentWorld.Id.ToString())}\n";
-                                stateString +=
-                                    $"HomeWorldName: {(this.resolveGameData ? this.dalamud.ClientState.LocalPlayer.HomeWorld.GameData.Name : this.dalamud.ClientState.LocalPlayer.HomeWorld.Id.ToString())}\n";
-                                stateString += $"LocalCID: {this.dalamud.ClientState.LocalContentId:X}\n";
-                                stateString +=
-                                    $"LastLinkedItem: {this.dalamud.Framework.Gui.Chat.LastLinkedItemId.ToString()}\n";
-                                stateString += $"TerritoryType: {this.dalamud.ClientState.TerritoryType}\n\n";
-
-                                ImGui.TextUnformatted(stateString);
-
-                                ImGui.Checkbox("Draw actors on screen", ref this.drawActors);
-                                ImGui.SliderFloat("Draw Distance", ref this.maxActorDrawDistance, 2f, 40f);
-
-                                for (var i = 0; i < this.dalamud.ClientState.Actors.Length; i++) {
-                                    var actor = this.dalamud.ClientState.Actors[i];
-
-                                    if (actor == null)
-                                        continue;
-
-                                    PrintActor(actor, i.ToString());
-
-                                    if (this.drawActors && this.dalamud.Framework.Gui.WorldToScreen(actor.Position, out var screenCoords)) {
-                                        
-                                        // So, while WorldToScreen will return false if the point is off of game client screen, to
-                                        // to avoid performance issues, we have to manually determine if creating a window would
-                                        // produce a new viewport, and skip rendering it if so
-                                        var actorText = $"{actor.Address.ToInt64():X}:{actor.ActorId:X}[{i}] - {actor.ObjectKind} - {actor.Name}";
-
-                                        var screenPos = ImGui.GetMainViewport().Pos;
-                                        var screenSize = ImGui.GetMainViewport().Size;
-
-                                        var windowSize = ImGui.CalcTextSize(actorText);
-
-                                        // Add some extra safety padding
-                                        windowSize.X += ImGui.GetStyle().WindowPadding.X + 10;
-                                        windowSize.Y += ImGui.GetStyle().WindowPadding.Y + 10;
-
-                                        if (screenCoords.X + windowSize.X > screenPos.X + screenSize.X ||
-                                            screenCoords.Y + windowSize.Y > screenPos.Y + screenSize.Y)
-                                            continue;
-
-                                        if (actor.YalmDistanceX > this.maxActorDrawDistance)
-                                            continue;
-
-                                        ImGui.SetNextWindowPos(new Vector2(screenCoords.X, screenCoords.Y));
-
-                                        ImGui.SetNextWindowBgAlpha(Math.Max(1f - (actor.YalmDistanceX / this.maxActorDrawDistance), 0.2f));
-                                        if (ImGui.Begin($"Actor{i}##ActorWindow{i}",
-                                                        ImGuiWindowFlags.NoDecoration |
-                                                        ImGuiWindowFlags.AlwaysAutoResize |
-                                                        ImGuiWindowFlags.NoSavedSettings |
-                                                        ImGuiWindowFlags.NoMove |
-                                                        ImGuiWindowFlags.NoMouseInputs |
-                                                        ImGuiWindowFlags.NoDocking |
-                                                        ImGuiWindowFlags.NoFocusOnAppearing |
-                                                        ImGuiWindowFlags.NoNav)) {
-                                            ImGui.Text(actorText);
-                                        }
-                                        ImGui.End();
-                                    }
-                                }
-                            }
-                        }
->>>>>>> 949007b3
+
                             break;
 
                         // Font
@@ -370,20 +290,15 @@
             return isOpen;
         }
 
-        private void DrawActorTable()
-        {
+        private void DrawActorTable() {
             var stateString = string.Empty;
 
             // LocalPlayer is null in a number of situations (at least with the current visible-actors list)
             // which would crash here.
             if (this.dalamud.ClientState.Actors.Length == 0)
-            {
                 ImGui.TextUnformatted("Data not ready.");
-            }
             else if (this.dalamud.ClientState.LocalPlayer == null)
-            {
                 ImGui.TextUnformatted("LocalPlayer null.");
-            }
             else
             {
                 stateString +=
@@ -405,40 +320,53 @@
                 ImGui.Checkbox("Draw actors on screen", ref this.drawActors);
                 ImGui.SliderFloat("Draw Distance", ref this.maxActorDrawDistance, 2f, 40f);
 
-                for (var i = 0; i < this.dalamud.ClientState.Actors.Length; i++)
-                {
+                for (var i = 0; i < this.dalamud.ClientState.Actors.Length; i++) {
                     var actor = this.dalamud.ClientState.Actors[i];
 
                     if (actor == null)
                         continue;
 
-                    this.PrintActor(actor, i.ToString());
+                    PrintActor(actor, i.ToString());
 
                     if (this.drawActors &&
-                        this.dalamud.Framework.Gui.WorldToScreen(actor.Position, out var screenCoords))
-                    {
-                        ImGui.PushID("ActorWindow" + i);
-                        ImGui.SetNextWindowPos(new Vector2(screenCoords.X, screenCoords.Y));
+                        this.dalamud.Framework.Gui.WorldToScreen(actor.Position, out var screenCoords)) {
+                        // So, while WorldToScreen will return false if the point is off of game client screen, to
+                        // to avoid performance issues, we have to manually determine if creating a window would
+                        // produce a new viewport, and skip rendering it if so
+                        var actorText =
+                            $"{actor.Address.ToInt64():X}:{actor.ActorId:X}[{i}] - {actor.ObjectKind} - {actor.Name}";
+
+                        var screenPos = ImGui.GetMainViewport().Pos;
+                        var screenSize = ImGui.GetMainViewport().Size;
+
+                        var windowSize = ImGui.CalcTextSize(actorText);
+
+                        // Add some extra safety padding
+                        windowSize.X += ImGui.GetStyle().WindowPadding.X + 10;
+                        windowSize.Y += ImGui.GetStyle().WindowPadding.Y + 10;
+
+                        if (screenCoords.X + windowSize.X > screenPos.X + screenSize.X ||
+                            screenCoords.Y + windowSize.Y > screenPos.Y + screenSize.Y)
+                            continue;
 
                         if (actor.YalmDistanceX > this.maxActorDrawDistance)
                             continue;
 
-                        ImGui.SetNextWindowBgAlpha(
-                            Math.Max(1f - (actor.YalmDistanceX / this.maxActorDrawDistance), 0.2f));
-                        if (ImGui.Begin(
-                            "Actor" + i,
-                            ImGuiWindowFlags.NoDecoration |
-                            ImGuiWindowFlags.AlwaysAutoResize |
-                            ImGuiWindowFlags.NoSavedSettings | ImGuiWindowFlags.NoMove |
-                            ImGuiWindowFlags.NoMouseInputs |
-                            ImGuiWindowFlags.NoFocusOnAppearing | ImGuiWindowFlags.NoNav))
-                        {
-                            ImGui.Text(
-                                $"{actor.Address.ToInt64():X}:{actor.ActorId:X}[{i}] - {actor.ObjectKind} - {actor.Name}");
-                            ImGui.End();
-                        }
-
-                        ImGui.PopID();
+                        ImGui.SetNextWindowPos(new Vector2(screenCoords.X, screenCoords.Y));
+
+                        ImGui.SetNextWindowBgAlpha(Math.Max(1f - actor.YalmDistanceX / this.maxActorDrawDistance,
+                                                            0.2f));
+                        if (ImGui.Begin($"Actor{i}##ActorWindow{i}",
+                                        ImGuiWindowFlags.NoDecoration |
+                                        ImGuiWindowFlags.AlwaysAutoResize |
+                                        ImGuiWindowFlags.NoSavedSettings |
+                                        ImGuiWindowFlags.NoMove |
+                                        ImGuiWindowFlags.NoMouseInputs |
+                                        ImGuiWindowFlags.NoDocking |
+                                        ImGuiWindowFlags.NoFocusOnAppearing |
+                                        ImGuiWindowFlags.NoNav))
+                            ImGui.Text(actorText);
+                        ImGui.End();
                     }
                 }
             }
